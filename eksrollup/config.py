from dotenv import load_dotenv
from distutils.util import strtobool
import os
load_dotenv('{}/.env'.format(os.getcwd()))


def str_to_bool(val):
    return val if type(val) is bool else bool(strtobool(val))


app_config = {
    'K8S_AUTOSCALER_ENABLED': str_to_bool(os.getenv('K8S_AUTOSCALER_ENABLED', False)),
    'K8S_AUTOSCALER_NAMESPACE': os.getenv('K8S_AUTOSCALER_NAMESPACE', 'default'),
    'K8S_AUTOSCALER_DEPLOYMENT': os.getenv('K8S_AUTOSCALER_DEPLOYMENT', 'cluster-autoscaler'),
    'K8S_AUTOSCALER_REPLICAS': int(os.getenv('K8S_AUTOSCALER_REPLICAS', 2)),
    'ASG_DESIRED_STATE_TAG': os.getenv('ASG_DESIRED_STATE_TAG', 'eks-rolling-update:desired_capacity'),
    'ASG_ORIG_CAPACITY_TAG': os.getenv('ASG_ORIG_CAPACITY_TAG', 'eks-rolling-update:original_capacity'),
    'ASG_ORIG_MAX_CAPACITY_TAG': os.getenv('ASG_ORIG_MAX_CAPACITY_TAG', 'eks-rolling-update:original_max_capacity'),
    'ASG_WAIT_FOR_DETACHMENT': str_to_bool(os.getenv('ASG_WAIT_FOR_DETACHMENT', True)),
    'ASG_USE_TERMINATION_POLICY': str_to_bool(os.getenv('ASG_USE_TERMINATION_POLICY', False)),
    'INSTANCE_WAIT_FOR_STOPPING': str_to_bool(os.getenv('INSTANCE_WAIT_FOR_STOPPING', False)),
    'CLUSTER_HEALTH_WAIT': int(os.getenv('CLUSTER_HEALTH_WAIT', 90)),
    'CLUSTER_HEALTH_RETRY': int(os.getenv('CLUSTER_HEALTH_RETRY', 1)),
    'GLOBAL_MAX_RETRY': int(os.getenv('GLOBAL_MAX_RETRY', 12)),
    'GLOBAL_HEALTH_WAIT': int(os.getenv('GLOBAL_HEALTH_WAIT', 20)),
    'BETWEEN_NODES_WAIT': int(os.getenv('BETWEEN_NODES_WAIT', 0)),
    'RUN_MODE': int(os.getenv('RUN_MODE', 1)),
    'DRY_RUN': str_to_bool(os.getenv('DRY_RUN', False)),
    'EXCLUDE_NODE_LABEL_KEYS': os.getenv('EXCLUDE_NODE_LABEL_KEYS', 'spotinst.io/node-lifecycle').split(),
    'EXTRA_DRAIN_ARGS': os.getenv('EXTRA_DRAIN_ARGS', '').split(),
    'MAX_ALLOWABLE_NODE_AGE': int(os.getenv('MAX_ALLOWABLE_NODE_AGE', 6)),
<<<<<<< HEAD
    'TAINT_NODES': str_to_bool(os.getenv('TAINT_NODES', False))
=======
    'TAINT_NODES': str_to_bool(os.getenv('TAINT_NODES', False)),
    'BATCH_SIZE': int(os.getenv('BATCH_SIZE', 0)),
    'ASG_NAMES': os.getenv('ASG_NAMES', '').split()
>>>>>>> cac83d8e
}<|MERGE_RESOLUTION|>--- conflicted
+++ resolved
@@ -29,11 +29,7 @@
     'EXCLUDE_NODE_LABEL_KEYS': os.getenv('EXCLUDE_NODE_LABEL_KEYS', 'spotinst.io/node-lifecycle').split(),
     'EXTRA_DRAIN_ARGS': os.getenv('EXTRA_DRAIN_ARGS', '').split(),
     'MAX_ALLOWABLE_NODE_AGE': int(os.getenv('MAX_ALLOWABLE_NODE_AGE', 6)),
-<<<<<<< HEAD
-    'TAINT_NODES': str_to_bool(os.getenv('TAINT_NODES', False))
-=======
     'TAINT_NODES': str_to_bool(os.getenv('TAINT_NODES', False)),
     'BATCH_SIZE': int(os.getenv('BATCH_SIZE', 0)),
     'ASG_NAMES': os.getenv('ASG_NAMES', '').split()
->>>>>>> cac83d8e
 }